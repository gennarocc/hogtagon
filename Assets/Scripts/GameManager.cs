--- conflicted
+++ resolved
@@ -97,7 +97,7 @@
     {
         Debug.Log("GameManager OnWinnerEnter");
         SetGameState(GameState.Winner);
-        
+
         // Pause kill feed and keep last message
         if (killFeed != null)
         {
@@ -105,15 +105,11 @@
         }
 
         // Get the winning player's data
-<<<<<<< HEAD
         if (ConnectionManager.Instance.TryGetPlayerData(roundWinnerClientId, out PlayerData winner))
-=======
-        if (ConnectionManager.instance.TryGetPlayerData(roundWinnerClientId, out PlayerData winner))
->>>>>>> 58cb8cca
         {
             // Display winner celebration message
             menuManager.DisplayGameWinnerClientRpc(winner.username);
-            
+
             // Show scoreboard after a delay
             StartCoroutine(ShowFinalScoreboard());
         }
@@ -123,7 +119,7 @@
     {
         yield return new WaitForSeconds(3f); // Show winner message for 3 seconds
         menuManager.ShowScoreboardClientRpc();
-        
+
         yield return new WaitForSeconds(3f); // Show scoreboard for 3 seconds
 
         if (IsServer)
@@ -138,7 +134,7 @@
             // Clients request the server to handle the transition
             RequestTransitionToPendingServerRpc();
         }
-        
+
         menuManager.HideScoreboardClientRpc();
     }
 
@@ -150,28 +146,20 @@
         // Reset all player states to Alive
         foreach (var clientId in NetworkManager.Singleton.ConnectedClientsIds)
         {
-<<<<<<< HEAD
             if (ConnectionManager.Instance.TryGetPlayerData(clientId, out PlayerData playerData))
             {
                 playerData.state = PlayerState.Alive;
                 playerData.score = 0; // Reset scores
                 ConnectionManager.Instance.UpdatePlayerDataClientRpc(clientId, playerData);
-=======
-            if (ConnectionManager.instance.TryGetPlayerData(clientId, out PlayerData playerData))
-            {
-                playerData.state = PlayerState.Alive;
-                playerData.score = 0; // Reset scores
-                ConnectionManager.instance.UpdatePlayerDataClientRpc(clientId, playerData);
->>>>>>> 58cb8cca
             }
         }
 
         // Unlock game mode settings for new game
         UnlockGameModeSettings();
-        
+
         // Respawn all players at their spawn points
         RespawnAllPlayers();
-        
+
         // Clear any remaining processed deaths
         processedDeaths.Clear();
     }
@@ -180,7 +168,7 @@
     private void RequestTransitionToPendingServerRpc()
     {
         if (!IsServer) return;
-        
+
         // Reset game state
         ResetGameState();
         // Transition to pending state
@@ -189,8 +177,8 @@
 
     private void OnEndingEnter()
     {
-        Debug.Log("GameManager OnEndingEnter");
-        SetGameState(GameState.Ending);
+        Debug.Log("GameManager OnWinnerEnter");
+        SetGameState(GameState.Winner);
 
         // Pause kill feed and keep last message
         if (killFeed != null)
@@ -198,60 +186,24 @@
             killFeed.PauseAndKeepLastMessage();
         }
 
-<<<<<<< HEAD
-        // Play midround music using NetworkSoundManager
-        if (IsServer)
-        {
-            SoundManager.Instance.BroadcastGlobalSound(SoundManager.SoundEffectType.MidRoundOn);
-        }
-
-        // Change camera to player who won.
-        if (ConnectionManager.Instance.TryGetPlayerData(roundWinnerClientId, out PlayerData roundWinner))
-=======
-        // Change camera to player who won.
-        if (ConnectionManager.instance.TryGetPlayerData(roundWinnerClientId, out PlayerData roundWinner))
->>>>>>> 58cb8cca
-        {
-            menuManager.DisplayWinnerClientRpc(roundWinner.username);
-            roundWinner.score++;
-
-            // Check if this player has won enough rounds
-            if (roundWinner.score >= roundsToWin)
-            {
-<<<<<<< HEAD
-                ConnectionManager.Instance.UpdatePlayerDataClientRpc(roundWinnerClientId, roundWinner);
-                ConnectionManager.Instance.UpdateLobbyLeaderBasedOnScore();
-=======
-                ConnectionManager.instance.UpdatePlayerDataClientRpc(roundWinnerClientId, roundWinner);
-                ConnectionManager.instance.UpdateLobbyLeaderBasedOnScore();
->>>>>>> 58cb8cca
-                TransitionToState(GameState.Winner);
-                return;
-            }
-
-<<<<<<< HEAD
-        ConnectionManager.Instance.UpdatePlayerDataClientRpc(roundWinnerClientId, roundWinner);
-        ConnectionManager.Instance.UpdateLobbyLeaderBasedOnScore();
-        }
-        StartCoroutine(BetweenRoundTimer());
-=======
-            ConnectionManager.instance.UpdatePlayerDataClientRpc(roundWinnerClientId, roundWinner);
-            ConnectionManager.instance.UpdateLobbyLeaderBasedOnScore();
-            StartCoroutine(BetweenRoundTimer());
-        }
->>>>>>> 58cb8cca
-    }
+        // Get the winning player's data
+        if (ConnectionManager.Instance.TryGetPlayerData(roundWinnerClientId, out PlayerData winner))
+        {
+            // Display winner celebration message
+            menuManager.DisplayGameWinnerClientRpc(winner.username);
+
+            // Show scoreboard after a delay
+            StartCoroutine(ShowFinalScoreboard());
+        }
+    }
+
+    
 
     private void OnPlayingEnter()
     {
         // Lock game mode settings when game starts
         LockGameModeSettings();
-<<<<<<< HEAD
-=======
-        
-        Debug.Log("GameManager OnPlayingEnter");
->>>>>>> 58cb8cca
-        
+
         Debug.Log("GameManager OnPlayingEnter");
 
         // Clear processed deaths for new round
@@ -333,31 +285,22 @@
     private void OnPendingEnter()
     {
         Debug.Log("GameManager OnPendingEnter");
-<<<<<<< HEAD
 
         // Stop level music and play lobby music using NetworkSoundManager
         if (IsServer)
         {
-                SoundManager.Instance.BroadcastGlobalSound(SoundManager.SoundEffectType.LobbyMusicOn);
-        }
-
-          SetGameState(GameState.Pending);
-=======
-        StopLevelMusicClientRpc();
+            SoundManager.Instance.BroadcastGlobalSound(SoundManager.SoundEffectType.LobbyMusicOn);
+        }
+
         SetGameState(GameState.Pending);
->>>>>>> 58cb8cca
-        
+
         // Only show lobby settings if we're the server AND connected to the network
         // AND not in the process of disconnecting
-        if (IsServer && 
-            NetworkManager.Singleton != null && 
-            NetworkManager.Singleton.IsListening && 
+        if (IsServer &&
+            NetworkManager.Singleton != null &&
+            NetworkManager.Singleton.IsListening &&
             NetworkManager.Singleton.ConnectedClientsList.Count > 0 &&
-<<<<<<< HEAD
             ConnectionManager.Instance.isConnected)
-=======
-            ConnectionManager.instance.isConnected)
->>>>>>> 58cb8cca
         {
             // Show the lobby settings menu for the host
             EnsureLobbySettingsVisibleForHost();
@@ -515,7 +458,7 @@
         {
             gameMode = mode;
             Debug.Log("Game mode set to: " + gameMode);
-            
+
             // TODO: Notify clients of game mode change
             if (IsServer)
             {
@@ -532,7 +475,7 @@
         {
             teamCount = Mathf.Clamp(count, 2, 4); // Limit between 2-4 teams
             Debug.Log("Team count set to: " + teamCount);
-            
+
             // TODO: Notify clients of team count change
             if (IsServer)
             {
@@ -570,14 +513,14 @@
     public void SetRoundCount(int count)
     {
         if (!IsServer) return;
-        
+
         // Only allow changes before the game starts
         if (state != GameState.Pending)
         {
             Debug.LogWarning("Cannot change round count after game has started");
             return;
         }
-        
+
         roundsToWin = count;
         Debug.Log($"Round count set to {count}");
     }
@@ -593,91 +536,4 @@
         gameModeLocked = false;
         Debug.Log("[GameManager] Game mode settings unlocked");
     }
-
-    // Method to set game mode (called from MenuManager)
-    public void SetGameMode(MenuManager.GameMode mode)
-    {
-        // Only allow changing game mode before game starts
-        if (!gameModeLocked)
-        {
-            gameMode = mode;
-            Debug.Log("Game mode set to: " + gameMode);
-            
-            // TODO: Notify clients of game mode change
-            if (IsServer)
-            {
-                UpdateGameModeClientRpc(mode);
-            }
-        }
-    }
-
-    // Method to set team count for team battle mode
-    public void SetTeamCount(int count)
-    {
-        // Only allow changing team count if in team battle mode and before game starts
-        if (!gameModeLocked && gameMode == MenuManager.GameMode.TeamBattle)
-        {
-            teamCount = Mathf.Clamp(count, 2, 4); // Limit between 2-4 teams
-            Debug.Log("Team count set to: " + teamCount);
-            
-            // TODO: Notify clients of team count change
-            if (IsServer)
-            {
-                UpdateTeamCountClientRpc(teamCount);
-            }
-        }
-    }
-
-    // Client RPC to sync game mode with clients
-    [ClientRpc]
-    private void UpdateGameModeClientRpc(MenuManager.GameMode mode)
-    {
-        // Update local game mode
-        gameMode = mode;
-        Debug.Log("Client received game mode update: " + gameMode);
-    }
-
-    // Client RPC to sync team count with clients
-    [ClientRpc]
-    private void UpdateTeamCountClientRpc(int count)
-    {
-        // Update local team count
-        teamCount = count;
-        Debug.Log("Client received team count update: " + teamCount);
-    }
-
-    // Lock game mode settings when game starts
-    private void LockGameModeSettings()
-    {
-        gameModeLocked = true;
-        Debug.Log("[GameManager] Game mode settings locked");
-    }
-
-    // Method to set rounds to win from MenuManager
-    public void SetRoundCount(int count)
-    {
-        if (!IsServer) return;
-        
-        // Only allow changes before the game starts
-        if (state != GameState.Pending)
-        {
-            Debug.LogWarning("Cannot change round count after game has started");
-            return;
-        }
-        
-        roundsToWin = count;
-        Debug.Log($"Round count set to {count}");
-    }
-
-    // Method to get current rounds to win setting
-    public int GetRoundCount()
-    {
-        return roundsToWin;
-    }
-
-    private void UnlockGameModeSettings()
-    {
-        gameModeLocked = false;
-        Debug.Log("[GameManager] Game mode settings unlocked");
-    }
 }