--- conflicted
+++ resolved
@@ -10,11 +10,7 @@
 
 public class MenuManager : NetworkBehaviour
 {
-<<<<<<< HEAD
     public static MenuManager Instance;
-=======
-    public static MenuManager instance;
->>>>>>> 58cb8cca
     public bool gameIsPaused = false;
 
     [Header("Menu Panels")]
@@ -131,15 +127,9 @@
     private void Awake()
     {
         // Set singleton instance
-<<<<<<< HEAD
         if (Instance == null)
         {
             Instance = this;
-=======
-        if (instance == null)
-        {
-            instance = this;
->>>>>>> 58cb8cca
         }
         else
         {
@@ -336,16 +326,6 @@
             UpdateConnectedPlayersText();
             UpdateStartGameButtonInteractability();
         }
-<<<<<<< HEAD
-=======
-
-        // Update lobby UI if visible
-        if (lobbySettingsMenuUI != null && lobbySettingsMenuUI.activeSelf)
-        {
-            UpdateConnectedPlayersText();
-            UpdateStartGameButtonInteractability();
-        }
->>>>>>> 58cb8cca
     }
 
     public void Resume()
@@ -404,15 +384,9 @@
         pauseMenuUI.SetActive(true);
 
         // Update lobby settings button state
-<<<<<<< HEAD
         if (pauseLobbySettingsButton != null && GameManager.Instance != null)
         {
             pauseLobbySettingsButton.interactable = GameManager.Instance.state != GameState.Playing;
-=======
-        if (pauseLobbySettingsButton != null && GameManager.instance != null)
-        {
-            pauseLobbySettingsButton.interactable = GameManager.instance.state != GameState.Playing;
->>>>>>> 58cb8cca
         }
 
         // Disable camera input - this is key to stopping camera rotation
@@ -501,17 +475,10 @@
         // Ensure cursor is locked for gameplay
         Cursor.visible = false;
         Cursor.lockState = CursorLockMode.Locked;
-<<<<<<< HEAD
 
         // Enable camera input for gameplay
         EnableCameraInput();
 
-=======
-
-        // Enable camera input for gameplay
-        EnableCameraInput();
-
->>>>>>> 58cb8cca
         // Switch to gameplay mode for input
         if (inputManager != null)
         {
@@ -521,15 +488,9 @@
         }
 
         // Start the game - use TransitionToState instead of StartGame
-<<<<<<< HEAD
         if (GameManager.Instance != null)
         {
             GameManager.Instance.TransitionToState(GameState.Playing);
-=======
-        if (GameManager.instance != null)
-        {
-            GameManager.instance.TransitionToState(GameState.Playing);
->>>>>>> 58cb8cca
             ButtonConfirmAudio();
         }
     }
@@ -544,7 +505,6 @@
             // We're in the pause menu, so settings should return to pause menu when closed
             settingsOpenedFromPauseMenu = true;
             Debug.Log("Setting settingsOpenedFromPauseMenu to TRUE - Settings opened from pause menu");
-<<<<<<< HEAD
 
             // We're in the pause menu, toggle between pause menu and settings menu
             if (newOptionsMenuUI != null)
@@ -558,27 +518,11 @@
 
                 // Note: Camera freezing is now handled by CameraFreezeBehavior
 
-=======
-
-            // We're in the pause menu, toggle between pause menu and settings menu
-            if (newOptionsMenuUI != null)
-            {
-                // Use the new tabbed options menu if available
-                pauseMenuUI.SetActive(false);
-                newOptionsMenuUI.SetActive(true);
-
-                // Force controller selection to be enabled for the options menu
-                controllerSelectionEnabled = true;
-
-                // Note: Camera freezing is now handled by CameraFreezeBehavior
-
->>>>>>> 58cb8cca
                 // Force enable all direct children in the hierarchy
                 foreach (Transform child in newOptionsMenuUI.transform)
                 {
                     child.gameObject.SetActive(true);
                 }
-<<<<<<< HEAD
 
                 // Initialize the tab controller
                 TabController tabController = newOptionsMenuUI.GetComponentInChildren<TabController>();
@@ -611,40 +555,6 @@
                         }
                     }
 
-=======
-
-                // Initialize the tab controller
-                TabController tabController = newOptionsMenuUI.GetComponentInChildren<TabController>();
-                if (tabController != null)
-                {
-                    // Ensure tab controller GameObject is active
-                    tabController.gameObject.SetActive(true);
-
-                    // Find all content panels and make sure they exist
-                    Transform contentTransform = tabController.transform.Find("Content");
-                    if (contentTransform != null)
-                    {
-                        contentTransform.gameObject.SetActive(true);
-
-                        // Force enable the Video panel as default
-                        Transform videoPanel = contentTransform.Find("VideoPanel");
-                        if (videoPanel != null)
-                        {
-                            // Force video panel active
-                            videoPanel.gameObject.SetActive(true);
-
-                            // Make sure other panels are inactive
-                            foreach (Transform panel in contentTransform)
-                            {
-                                if (panel != videoPanel && panel.name.Contains("Panel"))
-                                {
-                                    panel.gameObject.SetActive(false);
-                                }
-                            }
-                        }
-                    }
-
->>>>>>> 58cb8cca
                     // Force select the Video tab
                     tabController.SelectTab(0);
                 }
@@ -789,11 +699,7 @@
         Cursor.lockState = CursorLockMode.None;
 
         // Reset connection state
-<<<<<<< HEAD
         ConnectionManager.Instance.isConnected = false;
-=======
-        ConnectionManager.instance.isConnected = false;
->>>>>>> 58cb8cca
 
         // Play button sound
         ButtonClickAudio();
@@ -1064,11 +970,7 @@
             return;
         }
 
-<<<<<<< HEAD
         bool isInSettings = (settingsMenuUI != null && settingsMenuUI.activeSelf) ||
-=======
-        bool isInSettings = (settingsMenuUI != null && settingsMenuUI.activeSelf) || 
->>>>>>> 58cb8cca
                           (newOptionsMenuUI != null && newOptionsMenuUI.activeSelf);
 
         if (isInSettings)
@@ -1172,11 +1074,6 @@
     public void OnOptionsClicked()
     {
         Debug.Log("[MenuManager] OnOptionsClicked called");
-<<<<<<< HEAD
-
-=======
-        
->>>>>>> 58cb8cca
         // Reset all menu state flags
         settingsOpenedFromPauseMenu = false;
         gameIsPaused = false;
@@ -1218,11 +1115,6 @@
         {
             contentTransform.gameObject.SetActive(true);
             Transform videoPanel = contentTransform.Find("VideoPanel");
-<<<<<<< HEAD
-
-=======
-            
->>>>>>> 58cb8cca
             if (videoPanel != null)
             {
                 videoPanel.gameObject.SetActive(true);
@@ -1244,11 +1136,7 @@
     public void OpenLobbySettingsMenu()
     {
         // Don't open if we're not connected or if we're in the process of disconnecting
-<<<<<<< HEAD
         if (!ConnectionManager.Instance.isConnected ||
-=======
-        if (!ConnectionManager.instance.isConnected ||
->>>>>>> 58cb8cca
             NetworkManager.Singleton == null ||
             !NetworkManager.Singleton.IsListening)
         {
@@ -1294,15 +1182,9 @@
     // Method to update lobby settings button state when game state changes
     public void UpdateLobbySettingsButtonState()
     {
-<<<<<<< HEAD
         if (pauseLobbySettingsButton != null && GameManager.Instance != null)
         {
             bool shouldBeVisible = GameManager.Instance.state != GameState.Playing;
-=======
-        if (pauseLobbySettingsButton != null && GameManager.instance != null)
-        {
-            bool shouldBeVisible = GameManager.instance.state != GameState.Playing;
->>>>>>> 58cb8cca
             pauseLobbySettingsButton.gameObject.SetActive(shouldBeVisible);
             Debug.Log($"[MenuManager] Updated lobby settings button visibility: {shouldBeVisible}");
         }
@@ -1377,17 +1259,11 @@
         // Get the current mode index and total number of modes
         int currentIndex = (int)_selectedGameMode;
         int totalModes = System.Enum.GetValues(typeof(GameMode)).Length;
-<<<<<<< HEAD
-
-=======
-        
->>>>>>> 58cb8cca
         // Calculate new index based on direction (left = -1, right = 1)
         int direction = isLeft ? -1 : 1;
         int newIndex = (currentIndex + direction + totalModes) % totalModes;
         GameMode newMode = (GameMode)newIndex;
 
-<<<<<<< HEAD
         // Update local game mode
         _selectedGameMode = newMode;
 
@@ -1404,20 +1280,6 @@
         }
 
         // Update UI display
-=======
-        _selectedGameMode = newMode;
-
-        // Update the game manager if it exists
-        if (GameManager.instance != null)
-        {
-            GameManager.instance.SetGameMode(newMode);
-            if (newMode == GameMode.TeamBattle)
-            {
-                GameManager.instance.SetTeamCount(_teamCount);
-            }
-        }
-
->>>>>>> 58cb8cca
         UpdateGameModeDisplay();
     }
 
@@ -1511,19 +1373,11 @@
     private bool ShouldReturnToPauseMenu()
     {
         // If we're not in game mode, don't return to pause
-<<<<<<< HEAD
         if (GameManager.Instance == null || GameManager.Instance.state != GameState.Playing)
             return false;
 
         // If we're not connected, don't return to pause
         if (!ConnectionManager.Instance.isConnected)
-=======
-        if (GameManager.instance == null || GameManager.instance.state != GameState.Playing)
-            return false;
-
-        // If we're not connected, don't return to pause
-        if (!ConnectionManager.instance.isConnected)
->>>>>>> 58cb8cca
             return false;
 
         // If we're not paused, don't return to pause
@@ -1565,15 +1419,9 @@
         _teamCount = count;
 
         // Sync to GameManager if available
-<<<<<<< HEAD
         if (GameManager.Instance != null)
         {
             GameManager.Instance.SetTeamCount(count);
-=======
-        if (GameManager.instance != null)
-        {
-            GameManager.instance.SetTeamCount(count);
->>>>>>> 58cb8cca
         }
 
         ButtonClickAudio();
